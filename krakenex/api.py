# This file is part of krakenex.
#
# krakenex is free software: you can redistribute it and/or modify it
# under the terms of the GNU Lesser General Public License as published
# by the Free Software Foundation, either version 3 of the License, or
# (at your option) any later version.
#
# krakenex is distributed in the hope that it will be useful,
# but WITHOUT ANY WARRANTY; without even the implied warranty of
# MERCHANTABILITY or FITNESS FOR A PARTICULAR PURPOSE. See the GNU
# Lesser General Public License for more details.
#
# You should have received a copy of the GNU Lesser
# General Public LICENSE along with krakenex. If not, see
# <http://www.gnu.org/licenses/lgpl-3.0.txt> and
# <http://www.gnu.org/licenses/gpl-3.0.txt>.

"""Kraken.com cryptocurrency Exchange API."""

import requests
from requests.adapters import HTTPAdapter
from requests.packages.urllib3.util.retry import Retry

# private query nonce
import time

# private query signing
import urllib.parse
import hashlib
import hmac
import base64

from . import version

class API(object):
    """ Maintains a single session between this machine and Kraken.

    Specifying a key/secret pair is optional. If not specified, private
    queries will not be possible.

    The :py:attr:`session` attribute is a :py:class:`requests.Session`
    object. Customise networking options by manipulating it.

    Query responses, as received by :py:mod:`requests`, are retained
    as attribute :py:attr:`response` of this object. It is overwritten
    on each query.

    .. note::
       No query rate limiting is performed.

    """
    def __init__(self, key='', secret=''):
        """ Create an object with authentication information.

        :param key: (optional) key identifier for queries to the API
        :type key: str
        :param secret: (optional) actual private key used to sign messages
        :type secret: str
        :returns: None

        """

        self._retry_config = {}
        self._retry_config['forcelist'] = (104, 500, 502, 503, 504, 520, 521, 522, 523, 524)
        self._retry_config['retries'] = 3
        self._retry_config['backoff'] = 0.5
        
        self.key = key
        self.secret = secret
        self.uri = 'https://api.kraken.com'
        self.apiversion = '0'
        self.session = requests.Session()
        self.session.headers.update({
            'User-Agent': 'krakenex/' + version.__version__ + ' (+' + version.__url__ + ')'
        })
        self.response = None
        self._json_options = {}
        return

    def json_options(self, **kwargs):
        """ Set keyword arguments to be passed to JSON deserialization.

        :param kwargs: passed to :py:meth:`requests.Response.json`
        :returns: this instance for chaining

        """
        self._json_options = kwargs
        return self

    def close(self):
        """ Close this session.

        :returns: None

        """
        self.session.close()
        return

    def load_key(self, path):
        """ Load key and secret from file.

        Expected file format is key and secret on separate lines.

        :param path: path to keyfile
        :type path: str
        :returns: None

        """
        with open(path, 'r') as f:
            self.key = f.readline().strip()
            self.secret = f.readline().strip()
        return


    @property
    def retry_config(self):
        """ Return the current retry configuration dict as a copy
        
            :returns: dict containing the current retry configuration
        """
    
        return self._retry_config.copy()
    
    
    @retry_config.setter
    def retry_config(self, retry_dict):
        """ Set the internal retry configuration dict
            
            .. note:: 
            Does some error checking to ensure that all the keys in the new dict match with 
            those in the original configuration dict. 
            
            :param retry_dict: new configuration for retries
            :type retry_dict: dict
            
            :returns: None
        """
        
        if(len(retry_dict.keys()) == len(self._retry_config.keys())):
            if all(key in retry_dict for key in self._retry_config):
                self._retry_config = retry_dict.copy()


    def _retry_session(self, session=None):
        """ Low-level configuration for retries
        
        ..note:: 
          for documentation of this technique, refer to:
          https://www.peterbe.com/plog/best-practice-with-retries-with-requests
          
        :param session: Use an already existing session. If None, the session created during instantiation is used.
        :type session: requests session object
        
        :returns: requests session object
        """
        
        if not session:
            session = self.session
        
        retry = Retry(total=None, read=self._retry_config['retries'], connect=self._retry_config['retries'], redirect=0,
                      status=self._retry_config['retries'], backoff_factor=self._retry_config['backoff'], 
                      status_forcelist=self._retry_config['forcelist'],
                      method_whitelist=frozenset(['HEAD', 'TRACE', 'GET', 'PUT', 'OPTIONS', 'DELETE', 'POST']))
                      
        adapter = HTTPAdapter(max_retries=retry)
        session.mount('https://', adapter)
        session.mount('http://', adapter)
        
        return session

        
    def _query(self, urlpath, data, headers=None, timeout=None, retry=False):
        """ Low-level query handling.

        .. note::
           Use :py:meth:`query_private` or :py:meth:`query_public`
           unless you have a good reason not to.

        :param urlpath: API URL path sans host
        :type urlpath: str
        :param data: API request parameters
        :type data: dict
        :param headers: (optional) HTTPS headers
        :type headers: dict
        :param timeout: (optional) if not ``None``, a :py:exc:`requests.HTTPError`
                        will be thrown after ``timeout`` seconds if a response
                        has not been received
        :type timeout: int or float
        :returns: :py:meth:`requests.Response.json`-deserialised Python object
        :raises: :py:exc:`requests.HTTPError`: if response status not successful

        """
        if data is None:
            data = {}
        if headers is None:
            headers = {}

        url = self.uri + urlpath
        
        if(retry):
            curr_session = self._retry_session()
        else:
            curr_session = self.session

<<<<<<< HEAD
        self.response = self.session.post(url, data = data, headers = headers,
=======
        self.response = curr_session.post(url, data = data, headers = headers, 
>>>>>>> fbd8c845
                                          timeout = timeout)

        if self.response.status_code not in (200, 201, 202):
            self.response.raise_for_status()

        return self.response.json(**self._json_options)


    def query_public(self, method, data=None, timeout=None, retry=False):
        """ Performs an API query that does not require a valid key/secret pair.

        :param method: API method name
        :type method: str
        :param data: (optional) API request parameters
        :type data: dict
        :param timeout: (optional) if not ``None``, a :py:exc:`requests.HTTPError`
                        will be thrown after ``timeout`` seconds if a response
                        has not been received
        :type timeout: int or float
        :returns: :py:meth:`requests.Response.json`-deserialised Python object

        """
        if data is None:
            data = {}

        urlpath = '/' + self.apiversion + '/public/' + method

        return self._query(urlpath, data, timeout = timeout, retry = retry)

    def query_private(self, method, data=None, timeout=None, retry=False):
        """ Performs an API query that requires a valid key/secret pair.

        :param method: API method name
        :type method: str
        :param data: (optional) API request parameters
        :type data: dict
        :param timeout: (optional) if not ``None``, a :py:exc:`requests.HTTPError`
                        will be thrown after ``timeout`` seconds if a response
                        has not been received
        :type timeout: int or float
        :returns: :py:meth:`requests.Response.json`-deserialised Python object

        """
        if data is None:
            data = {}

        if not self.key or not self.secret:
            raise Exception('Either key or secret is not set! (Use `load_key()`.')

        data['nonce'] = self._nonce()

        urlpath = '/' + self.apiversion + '/private/' + method

        headers = {
            'API-Key': self.key,
            'API-Sign': self._sign(data, urlpath)
        }

        return self._query(urlpath, data, headers, timeout = timeout, retry = retry)

    def _nonce(self):
        """ Nonce counter.

        :returns: an always-increasing unsigned integer (up to 64 bits wide)

        """
        return int(1000*time.time())

    def _sign(self, data, urlpath):
        """ Sign request data according to Kraken's scheme.

        :param data: API request parameters
        :type data: dict
        :param urlpath: API URL path sans host
        :type urlpath: str
        :returns: signature digest
        """
        postdata = urllib.parse.urlencode(data)

        # Unicode-objects must be encoded before hashing
        encoded = (str(data['nonce']) + postdata).encode()
        message = urlpath.encode() + hashlib.sha256(encoded).digest()

        signature = hmac.new(base64.b64decode(self.secret),
                             message, hashlib.sha512)
        sigdigest = base64.b64encode(signature.digest())

        return sigdigest.decode()<|MERGE_RESOLUTION|>--- conflicted
+++ resolved
@@ -202,11 +202,7 @@
         else:
             curr_session = self.session
 
-<<<<<<< HEAD
-        self.response = self.session.post(url, data = data, headers = headers,
-=======
         self.response = curr_session.post(url, data = data, headers = headers, 
->>>>>>> fbd8c845
                                           timeout = timeout)
 
         if self.response.status_code not in (200, 201, 202):
