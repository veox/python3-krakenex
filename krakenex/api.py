--- conflicted
+++ resolved
@@ -67,7 +67,6 @@
             'User-Agent': 'krakenex/' + version.__version__ + ' (+' + version.__url__ + ')'
         })
         self.response = None
-<<<<<<< HEAD
 
         # retry-on-failure configuration
         self.retries = 0
@@ -75,9 +74,8 @@
         self.successcodes = [200, 201, 202]
         self.retrycodes = [504, 520]
 
-=======
         self._json_options = {}
->>>>>>> 36a66c73
+
         return
 
     def json_options(self, **kwargs):
@@ -145,12 +143,12 @@
         
         url = self.uri + urlpath
 
-<<<<<<< HEAD
         attempts = 0
         while attempts <= self.retries:
             nonce = -1 if 'nonce' not in data.keys() else data['nonce'] # UGLY
             logger.debug('Posting query: nonce %d, attempt %d.', nonce, attempts)
-            self.response = self.session.post(url, data = data, headers = headers)
+            self.response = self.session.post(url, data=data, headers=headers,
+                                              timeout=timeout)
             status = self.response.status_code
             attempts += 1
                 
@@ -163,22 +161,10 @@
                 continue
             else:
                 self.response.raise_for_status()
-=======
-        self.response = self.session.post(url, data = data, headers = headers,
-                                          timeout = timeout)
-
-        if self.response.status_code not in (200, 201, 202):
-            self.response.raise_for_status()
->>>>>>> 36a66c73
 
         return self.response.json(**self._json_options)
 
-<<<<<<< HEAD
-    def query_public(self, method, data=None):
-=======
-
     def query_public(self, method, data=None, timeout=None):
->>>>>>> 36a66c73
         """ Performs an API query that does not require a valid key/secret pair.
 
         :param method: API method name
@@ -197,7 +183,7 @@
 
         urlpath = '/' + self.apiversion + '/public/' + method
 
-        return self._query(urlpath, data, timeout = timeout)
+        return self._query(urlpath, data, timeout=timeout)
 
     def query_private(self, method, data=None, timeout=None):
         """ Performs an API query that requires a valid key/secret pair.
@@ -228,7 +214,7 @@
             'API-Sign': self._sign(data, urlpath)
         }
 
-        return self._query(urlpath, data, headers, timeout = timeout)
+        return self._query(urlpath, data, headers, timeout=timeout)
 
     def _nonce(self):
         """ Nonce counter.
